import torch
import logging
import warnings

from genlm.backend.llm.base import AsyncLM
from genlm.backend.cache import OutputCache

try:
    from vllm import AsyncLLMEngine, SamplingParams, AsyncEngineArgs
    from vllm.utils import Counter
    from vllm.inputs import TokensPrompt

    from vllm.distributed.parallel_state import (
        destroy_model_parallel,
        destroy_distributed_environment,
    )

    HAS_VLLM = True
except ImportError:  # pragma: no cover
    HAS_VLLM = False  # pragma: no cover

if not HAS_VLLM:

    class AsyncVirtualLM:  # pragma: no cover
        """Placeholder class when vLLM is not installed."""

        def __init__(self, *args, **kwargs):  # pragma: no cover
            raise ImportError(
                "vLLM is not installed. Please install it with 'pip install vllm' "
                "to use the vLLM-based AsyncLM model."
            )

        @classmethod
        def from_name(cls, *args, **kwargs):  # pragma: no cover
            raise ImportError(
                "vLLM is not installed. Please install it with 'pip install vllm' "
                "to use the vLLM-based AsyncLM model."
            )

else:
    logging.getLogger("vllm.engine.async_llm_engine").setLevel(logging.WARNING)

    class PassThroughLogitsProcessor:
        """A logits processor that stores the logprobs and passes the logits through."""

        def __init__(self):
            self.log_probs = None

        def __call__(self, past_token_ids, logits):
            assert self.log_probs is None, (
                "Log probs already set. This should never happen."
            )
            self.log_probs = torch.log_softmax(logits, dim=-1, dtype=logits.dtype)
            return logits

    class AsyncVirtualLM(AsyncLM):
        default_params = {
            "max_tokens": 1,
            "n": 1,
            "detokenize": False,
            "stop": None,
            "ignore_eos": True,
        }

        def __init__(self, async_llm_engine, cache_size=0, cache_opts={}):
            """Initialize an `AsyncVirtualLM` instance.

            Args:
                async_llm_engine (AsyncLLMEngine): The async vLLM engine instance.
                cache_size (int, optional): Maximum size of the output cache. If 0, caching is disabled. Defaults to 0.
                cache_opts (dict, optional): Additional options to pass to the [`OutputCache`][genlm.backend.cache.OutputCache] constructor. Defaults to {}.

            Note:
                The cache stores the log probabilities for previously seen token sequences to avoid redundant requests. KV caching is handled internally by the vLLM engine.
            """
            self.async_llm_engine = async_llm_engine
            self.tokenizer = async_llm_engine.engine.get_tokenizer()
            self.request_counter = Counter()
<<<<<<< HEAD
=======
            self.custom_sampler = DeferredSampler()
            self.original_sampler = self.underlying_model.sampler
>>>>>>> 7c52d567
            self.cache = (
                OutputCache(maxsize=cache_size, **cache_opts)
                if cache_size > 0
                else None
            )

            async_llm_engine.engine.log_stats = False

            super().__init__(tokenizer=self.tokenizer)

        @classmethod
        def from_name(cls, model_name, engine_opts=None, **kwargs):
            """Create a `AsyncVirtualLM` instance from a model name.

            Args:
                model_name (str): Name of the model to load.
                engine_opts (dict): Additional options to pass to the `AsyncLLMEngine`. The engine will be
                    configured with prefix caching enabled and async output processing disabled by default.
                **kwargs: Additional arguments passed to `AsyncVirtualLM` constructor.

            Returns:
                (AsyncVirtualLM): An `AsyncVirtualLM` instance.
            """
            if not HAS_VLLM:
                raise ImportError(  # pragma: no cover
                    "vLLM not available. Install vLLM or use AsyncTransformer instead."
                )

            if engine_opts is not None and "enable_chunked_prefill" in engine_opts:
                if engine_opts["enable_chunked_prefill"]:
                    warnings.warn(  # pragma: no cover
                        "Setting enable_chunked_prefill to True may interfere with AsyncVirtualLM's "
                        "custom sampling functionality."
                    )

            engine_opts = {
                "enable_prefix_caching": True,
                "disable_log_requests": True,
                "disable_async_output_proc": True,  # This parameter forces vLLM to use v0, which is currently what we want to do.
                **(engine_opts or {}),
            }

            engine = AsyncLLMEngine.from_engine_args(
                AsyncEngineArgs(model=model_name, tokenizer=model_name, **engine_opts)
            )

            return cls(engine, **kwargs)

        @property
        def underlying_model(self):
            return self.async_llm_engine.engine.model_executor.driver_worker.model_runner.model

        async def next_token_logprobs(self, token_ids):
            """Request log probabilities of next token asynchronously with output caching.

            Args:
                token_ids_list (list[int]): A list of token IDs, representing a prompt to the language model.

            Returns:
                result (torch.Tensor): Normalized log probability tensor.

            Warning:
                Do not use `asyncio.run(next_token_logprobs())` as it may interfere with vLLM's background loop.
                For synchronous usage, use the `next_token_logprobs_sync()` method instead.
            """
            key = tuple(token_ids)

            if self.cache is not None and key in self.cache:
                return self.cache[key]

            result = await self._next_token_logprobs(key)

            if self.cache is not None:
                self.cache[key] = result

            return result

        async def _next_token_logprobs(self, token_ids):
            """Request log probabilities of next token asynchronously.

            Args:
                token_ids_list (list[int]): A list of token IDs, representing a prompt to the language model.

            Returns:
                (torch.Tensor): Normalized log probability tensor.
            """
            req_id = str(next(self.request_counter))
            prompt = TokensPrompt(prompt_token_ids=token_ids)

            outputs = []
<<<<<<< HEAD
            processor = PassThroughLogitsProcessor()
            async for output in self.async_llm_engine.generate(
                prompt=prompt,
                sampling_params=SamplingParams(
                    **self.default_params, logits_processors=[processor]
                ),
                request_id=req_id,
            ):
                if output.finished:
                    outputs.append(output)

            assert processor.log_probs is not None, (
                "Log probs should be set by the logits processor."
            )
            return processor.log_probs
=======
            with self._temporarily_set_sampler(self.custom_sampler):
                async for output in self.async_llm_engine.generate(
                    prompt=prompt,
                    sampling_params=self.default_params,
                    request_id=req_id,
                ):
                    if output.finished:
                        outputs.append(output)

            return self._validate_outputs(outputs)
>>>>>>> 7c52d567

        def next_token_logprobs_sync(self, token_ids):
            """Request log probabilities of next token synchronously.

            Args:
                token_ids_list (list[int]): A list of token IDs, representing a prompt to the language model.

            Returns:
                (torch.Tensor): Normalized log probability tensor.
            """
            return self.batch_next_token_logprobs_sync([token_ids])[0]

        def batch_next_token_logprobs_sync(self, token_ids_list):
            """
            Request log probabilities of next tokens in a batch synchronously.

            Args:
                token_ids_list (list[list[int]]): A list of token ID lists, each representing a prompt to the language model.

            Returns:
                (torch.Tensor): A tensor of normalized log probability tensors, one for each prompt in the input list.
            """
            req_ids = []
            req_id2processors = {}
            for token_ids in token_ids_list:
                req_id = str(next(self.request_counter))
                req_ids.append(req_id)
                processor = PassThroughLogitsProcessor()
                req_id2processors[req_id] = processor
                self.async_llm_engine.engine.add_request(
                    prompt=TokensPrompt(prompt_token_ids=token_ids),
                    params=SamplingParams(
                        **self.default_params, logits_processors=[processor]
                    ),
                    request_id=req_id,
                )

<<<<<<< HEAD
            while self.async_llm_engine.engine.has_unfinished_requests():
                output = self.async_llm_engine.engine.step()
                for out in output:
                    if out.finished:
                        assert out.request_id in req_id2processors, (
                            f"{out.request_id} not in requested IDs"
                        )
=======
            req_id2outputs = {}
            with self._temporarily_set_sampler(self.custom_sampler):
                while self.async_llm_engine.engine.has_unfinished_requests():
                    output = self.async_llm_engine.engine.step()
                    for out in output:
                        if out.finished:
                            assert out.request_id not in req_id2outputs, (
                                f"Duplicate outputs for request {out.request_id}"
                            )
                            assert out.request_id in req_ids, (
                                f"{out.request_id} not in requested IDs"
                            )
                            req_id2outputs[out.request_id] = out

            logprobs = [
                self._validate_outputs([req_id2outputs[req_id]]) for req_id in req_ids
            ]

            return torch.stack(logprobs)

        @contextmanager
        def _temporarily_set_sampler(self, sampler):
            """Context manager for temporarily setting a custom sampler."""
            original_sampler = self.underlying_model.sampler
            try:
                self.underlying_model.sampler = sampler
                yield
            finally:
                self.underlying_model.sampler = original_sampler

        def _validate_outputs(self, outputs):
            """Validate and extract logprobs from a vLLM output.

            Args:
                outputs: List of sequence group outputs from vLLM generation

            Returns:
                Tensor of log probabilities for the next token

            Raises:
                AssertionError: If output structure doesn't match expected format
            """
            assert len(outputs) == 1, "Expected exactly one sequence group"
            seq_group = outputs[0]
>>>>>>> 7c52d567

            return torch.stack(
                [req_id2processors[req_id].log_probs for req_id in req_ids]
            )

        def clear_cache(self):
            """Clear output cache."""
            if self.cache:
                self.cache.clear()

        def __del__(self):
            """Clean up resources on deletion."""
            self._cleanup_engine()

        def _cleanup_engine(self):
            """Clean up the vLLM engine and associated resources."""
            if async_engine := getattr(self, "async_llm_engine", None):
                async_engine.shutdown_background_loop()
                destroy_model_parallel()
                destroy_distributed_environment()

        async def sample(
            self,
            prompt_token_ids,
            max_tokens,
            eos_token_ids,
            temperature=1.0,
            seed=None,
        ):
            """Sample from the language model.
<<<<<<< HEAD
=======

            Args:
                prompt_token_ids (list[int]): The token IDs of the prompt.
                eos_token_ids (list[int]): The token IDs of the end-of-sequence tokens.
                temperature (float, optional): The temperature to use to rescale the logits. Defaults to 1.0.
                max_tokens (int): The maximum number of tokens to generate.
                seed (int, optional): The seed for the random number generator. Defaults to None.

            Returns:
                (list[int]): The sampled token IDs.
            """
            with self._temporarily_set_sampler(self.original_sampler):
                async for output in self.async_llm_engine.generate(
                    prompt=TokensPrompt(prompt_token_ids=prompt_token_ids),
                    sampling_params=SamplingParams(
                        n=1,
                        max_tokens=max_tokens,
                        temperature=temperature,
                        seed=seed,
                        stop=[self.byte_vocab[i].decode() for i in eos_token_ids],
                    ),
                    request_id=str(next(self.request_counter)),
                ):
                    if output.finished:
                        assert len(output.outputs) == 1, (
                            "Expected exactly one sequence group"
                        )
                        token_ids = list(output.outputs[0].token_ids)
                        if token_ids[-1] in eos_token_ids:
                            token_ids = token_ids[:-1]
                        return token_ids

>>>>>>> 7c52d567

            Args:
                prompt_token_ids (list[int]): The token IDs of the prompt.
                eos_token_ids (list[int]): The token IDs of the end-of-sequence tokens.
                temperature (float, optional): The temperature to use to rescale the logits. Defaults to 1.0.
                max_tokens (int): The maximum number of tokens to generate.
                seed (int, optional): The seed for the random number generator. Defaults to None.

            Returns:
                (list[int]): The sampled token IDs.
            """
            async for output in self.async_llm_engine.generate(
                prompt=TokensPrompt(prompt_token_ids=prompt_token_ids),
                sampling_params=SamplingParams(
                    n=1,
                    max_tokens=max_tokens,
                    temperature=temperature,
                    seed=seed,
                    stop=[self.byte_vocab[i].decode() for i in eos_token_ids],
                ),
                request_id=str(next(self.request_counter)),
            ):
                if output.finished:
                    assert len(output.outputs) == 1, (
                        "Expected exactly one sequence group"
                    )
                    return list(output.outputs[0].token_ids)<|MERGE_RESOLUTION|>--- conflicted
+++ resolved
@@ -76,11 +76,6 @@
             self.async_llm_engine = async_llm_engine
             self.tokenizer = async_llm_engine.engine.get_tokenizer()
             self.request_counter = Counter()
-<<<<<<< HEAD
-=======
-            self.custom_sampler = DeferredSampler()
-            self.original_sampler = self.underlying_model.sampler
->>>>>>> 7c52d567
             self.cache = (
                 OutputCache(maxsize=cache_size, **cache_opts)
                 if cache_size > 0
@@ -171,7 +166,6 @@
             prompt = TokensPrompt(prompt_token_ids=token_ids)
 
             outputs = []
-<<<<<<< HEAD
             processor = PassThroughLogitsProcessor()
             async for output in self.async_llm_engine.generate(
                 prompt=prompt,
@@ -187,18 +181,6 @@
                 "Log probs should be set by the logits processor."
             )
             return processor.log_probs
-=======
-            with self._temporarily_set_sampler(self.custom_sampler):
-                async for output in self.async_llm_engine.generate(
-                    prompt=prompt,
-                    sampling_params=self.default_params,
-                    request_id=req_id,
-                ):
-                    if output.finished:
-                        outputs.append(output)
-
-            return self._validate_outputs(outputs)
->>>>>>> 7c52d567
 
         def next_token_logprobs_sync(self, token_ids):
             """Request log probabilities of next token synchronously.
@@ -236,7 +218,6 @@
                     request_id=req_id,
                 )
 
-<<<<<<< HEAD
             while self.async_llm_engine.engine.has_unfinished_requests():
                 output = self.async_llm_engine.engine.step()
                 for out in output:
@@ -244,52 +225,6 @@
                         assert out.request_id in req_id2processors, (
                             f"{out.request_id} not in requested IDs"
                         )
-=======
-            req_id2outputs = {}
-            with self._temporarily_set_sampler(self.custom_sampler):
-                while self.async_llm_engine.engine.has_unfinished_requests():
-                    output = self.async_llm_engine.engine.step()
-                    for out in output:
-                        if out.finished:
-                            assert out.request_id not in req_id2outputs, (
-                                f"Duplicate outputs for request {out.request_id}"
-                            )
-                            assert out.request_id in req_ids, (
-                                f"{out.request_id} not in requested IDs"
-                            )
-                            req_id2outputs[out.request_id] = out
-
-            logprobs = [
-                self._validate_outputs([req_id2outputs[req_id]]) for req_id in req_ids
-            ]
-
-            return torch.stack(logprobs)
-
-        @contextmanager
-        def _temporarily_set_sampler(self, sampler):
-            """Context manager for temporarily setting a custom sampler."""
-            original_sampler = self.underlying_model.sampler
-            try:
-                self.underlying_model.sampler = sampler
-                yield
-            finally:
-                self.underlying_model.sampler = original_sampler
-
-        def _validate_outputs(self, outputs):
-            """Validate and extract logprobs from a vLLM output.
-
-            Args:
-                outputs: List of sequence group outputs from vLLM generation
-
-            Returns:
-                Tensor of log probabilities for the next token
-
-            Raises:
-                AssertionError: If output structure doesn't match expected format
-            """
-            assert len(outputs) == 1, "Expected exactly one sequence group"
-            seq_group = outputs[0]
->>>>>>> 7c52d567
 
             return torch.stack(
                 [req_id2processors[req_id].log_probs for req_id in req_ids]
@@ -320,41 +255,6 @@
             seed=None,
         ):
             """Sample from the language model.
-<<<<<<< HEAD
-=======
-
-            Args:
-                prompt_token_ids (list[int]): The token IDs of the prompt.
-                eos_token_ids (list[int]): The token IDs of the end-of-sequence tokens.
-                temperature (float, optional): The temperature to use to rescale the logits. Defaults to 1.0.
-                max_tokens (int): The maximum number of tokens to generate.
-                seed (int, optional): The seed for the random number generator. Defaults to None.
-
-            Returns:
-                (list[int]): The sampled token IDs.
-            """
-            with self._temporarily_set_sampler(self.original_sampler):
-                async for output in self.async_llm_engine.generate(
-                    prompt=TokensPrompt(prompt_token_ids=prompt_token_ids),
-                    sampling_params=SamplingParams(
-                        n=1,
-                        max_tokens=max_tokens,
-                        temperature=temperature,
-                        seed=seed,
-                        stop=[self.byte_vocab[i].decode() for i in eos_token_ids],
-                    ),
-                    request_id=str(next(self.request_counter)),
-                ):
-                    if output.finished:
-                        assert len(output.outputs) == 1, (
-                            "Expected exactly one sequence group"
-                        )
-                        token_ids = list(output.outputs[0].token_ids)
-                        if token_ids[-1] in eos_token_ids:
-                            token_ids = token_ids[:-1]
-                        return token_ids
-
->>>>>>> 7c52d567
 
             Args:
                 prompt_token_ids (list[int]): The token IDs of the prompt.
@@ -381,4 +281,7 @@
                     assert len(output.outputs) == 1, (
                         "Expected exactly one sequence group"
                     )
-                    return list(output.outputs[0].token_ids)+                    token_ids = list(output.outputs[0].token_ids)
+                    if token_ids[-1] in eos_token_ids:
+                        token_ids = token_ids[:-1]
+                    return token_ids