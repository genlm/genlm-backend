from setuptools import setup, find_packages

requirements = [
    'torch',
    'transformers',
    'sentencepiece',
    'protobuf',
    # for hf backend
    'accelerate', 
    'bitsandbytes',
    # trie
<<<<<<< HEAD
    'numba'
    'vllm>=0.6.6,<1.0.0' # premptively guard against breaking changes which look to be coming in v1
=======
    'numba',
    'vllm'
>>>>>>> e5898e03
]

test_requirements = [
    'pytest',
    'pytest-benchmark',
    'arsenal @ git+https://github.com/timvieira/arsenal',
    'datasets', # for wikitext corpus
    'viztracer', # for profiling
    'IPython' # missing dep in arsenal
]

docs_requirements = [
    'mkdocs',
    'mkdocstrings[python]',
    'mkdocs-material',
    'mkdocs-gen-files',
    'mkdocs-literate-nav',
    'mkdocs-section-index',
]

setup(
    name='genlm-backend',
    version='0.0.1',
    description='',
    install_requires=requirements,
    extras_require={'test' : test_requirements, 'docs' : docs_requirements},
    python_requires='>=3.10',
    authors=['Ben LeBrun'],
    readme='README.md',
    scripts=[],
    packages=find_packages(),
)<|MERGE_RESOLUTION|>--- conflicted
+++ resolved
@@ -9,13 +9,8 @@
     'accelerate', 
     'bitsandbytes',
     # trie
-<<<<<<< HEAD
-    'numba'
+    'numba',
     'vllm>=0.6.6,<1.0.0' # premptively guard against breaking changes which look to be coming in v1
-=======
-    'numba',
-    'vllm'
->>>>>>> e5898e03
 ]
 
 test_requirements = [
