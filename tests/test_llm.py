import torch
import pytest
import asyncio
from conftest import cuda_only, ReferenceVirtualLM
from arsenal.maths import compare
from genlm.backend.llm import load_model_by_name, MockAsyncLM, AsyncVirtualLM

# from hypothesis import given, strategies as st, settings


@pytest.fixture(scope="module")
def model_name():
    return "gpt2"


@pytest.fixture(scope="module")
def reference_llm(model_name):
    return ReferenceVirtualLM.from_name(
        model_name, llm_opts={"gpu_memory_utilization": 0.2, "dtype": "float16"}
    )


@pytest.fixture(scope="module")
def async_llm(model_name):
    return load_model_by_name(
        model_name,
        backend="vllm",
        llm_opts={"engine_opts": {"gpu_memory_utilization": 0.2, "dtype": "float16"}},
    )


@pytest.fixture(scope="module")
def transformer_llm(model_name):
    return load_model_by_name(
        model_name, backend="hf", llm_opts={"hf_opts": {"torch_dtype": torch.float16}}
    )


ERR_TOL = 1e-3


@pytest.fixture(scope="module")
def token_ids_list(async_llm):
    test_prompts = [
        "There might be something wrong",
        "It's probably this or that",
        "with the language model code",
        "It's probably this or that",
    ]
    tokenizer = async_llm.tokenizer
    token_ids_list = [tokenizer.encode(p) for p in test_prompts]
    return token_ids_list


@cuda_only
# @settings(deadline=None)
# @given(text=st.text(min_size=1, max_size=1000))
def test_next_token_logprobs(async_llm, reference_llm, token_ids_list):
    for token_ids in token_ids_list:
        have = asyncio.run(async_llm.next_token_logprobs(token_ids)).cpu().numpy()
        want = asyncio.run(reference_llm.next_token_logprobs(token_ids))
        assert compare(have, want).max_rel_err < ERR_TOL, token_ids


@cuda_only
def test_next_token_logprobs_sync(async_llm, reference_llm, token_ids_list):
    for token_ids in token_ids_list:
        have = async_llm.next_token_logprobs_sync(token_ids).cpu().numpy()
        want = asyncio.run(reference_llm.next_token_logprobs(token_ids))
        assert compare(have, want).max_rel_err < ERR_TOL, token_ids


@cuda_only
# @settings(deadline=None)
# @given(text_list=st.lists(st.text(min_size=1, max_size=1000), min_size=1, max_size=5))
def test_batch_next_token_logprobs(async_llm, reference_llm, token_ids_list):
    haves = (
        asyncio.run(async_llm.batch_next_token_logprobs(token_ids_list)).cpu().numpy()
    )
    wants = asyncio.run(reference_llm.batch_next_token_logprobs(token_ids_list))
    for i, (have, want) in enumerate(zip(haves, wants)):
        assert compare(have, want).max_rel_err < ERR_TOL, token_ids_list[i]


@cuda_only
# @settings(deadline=None)
# @given(text_list=st.lists(st.text(min_size=1, max_size=1000), min_size=1, max_size=5))
def test_batch_next_token_logprobs_sync(async_llm, reference_llm, token_ids_list):
    # Test 1: Regular sync context
    haves = async_llm.batch_next_token_logprobs_sync(token_ids_list).cpu().numpy()
    wants = asyncio.run(reference_llm.batch_next_token_logprobs(token_ids_list))

    for have, want in zip(haves, wants):
        assert compare(have, want).max_rel_err < ERR_TOL, "Sync context"


@cuda_only
# @settings(deadline=None)
# @given(text_list=st.lists(st.text(min_size=1, max_size=1000), min_size=1, max_size=5))
def test_batch_next_token_logprobs_sync_in_async(
    async_llm, reference_llm, token_ids_list
):
    # Test 2: Sync function inside async context
    async def async_context():
        have_async = async_llm.batch_next_token_logprobs_sync(token_ids_list)
        return have_async.cpu().numpy()

    wants = asyncio.run(reference_llm.batch_next_token_logprobs(token_ids_list))
    haves = asyncio.run(async_context())

    for have, want in zip(haves, wants):
        assert compare(have, want).max_rel_err < ERR_TOL, "Sync in async context"


@cuda_only
def test_next_token_logprobs_agreement(transformer_llm, async_llm, token_ids_list):
    for token_ids in token_ids_list:
        have = transformer_llm.next_token_logprobs_uncached(token_ids).cpu().numpy()
        want = asyncio.run(async_llm.next_token_logprobs(token_ids)).cpu().numpy()
        comparison = compare(have, want)
        assert comparison.max_rel_err < 0.04, [
            "max_rel_err",
            comparison.max_rel_err,
            token_ids,
        ]
        assert comparison.pearson > 0.99, ["corr", comparison.pearson, token_ids]


@cuda_only
def test_batch_next_token_logprobs_agreement(
    transformer_llm, async_llm, token_ids_list
):
    haves = (
        asyncio.run(transformer_llm.batch_next_token_logprobs(token_ids_list))
        .cpu()
        .numpy()
    )
    wants = (
        asyncio.run(async_llm.batch_next_token_logprobs(token_ids_list)).cpu().numpy()
    )
    for i, (have, want) in enumerate(zip(haves, wants)):
        comparison = compare(have, want)
        assert comparison.max_rel_err < 0.04, [
            "max_rel_err",
            comparison.max_rel_err,
            token_ids_list[i],
        ]
        assert comparison.pearson > 0.99, [
            "corr",
            comparison.pearson,
            token_ids_list[i],
        ]


<<<<<<< HEAD
@cuda_only
@pytest.mark.asyncio
async def test_other():
    # Check that we warn when we set enable_chunked_prefill to True
    with pytest.warns(UserWarning):
        async_llm = AsyncVirtualLM.from_name(
            "gpt2",
            engine_opts={
                "enable_chunked_prefill": True,
                "gpu_memory_utilization": 0.2,
                "dtype": "float16",
            },
            cache_size=2,
        )

    logprobs1 = await async_llm.next_token_logprobs([0])
    logprobs2 = await async_llm.next_token_logprobs([1])
    assert len(async_llm.cache) == 2

    logprobs1_post = await async_llm.next_token_logprobs([0])
    logprobs2_post = await async_llm.next_token_logprobs([1])
    assert torch.allclose(logprobs1, logprobs1_post)
    assert torch.allclose(logprobs2, logprobs2_post)

    # Check that we can clear the cache
    async_llm.clear_cache()
    assert len(async_llm.cache) == 0

    del async_llm
=======
def test_lazy_logprob_dict():
    try:
        from vllm.sequence import Logprob
    except ImportError:
        pytest.skip("vLLM is not installed")

    logprobs = torch.tensor(
        [0.1, 0.2, 0.3],
        dtype=torch.float16,
        device="cuda" if torch.cuda.is_available() else "cpu",
    )
    lazy_logprob_dict = LazyLogprobDict(logprobs)
    assert lazy_logprob_dict[0] == Logprob(0.1)
    assert lazy_logprob_dict[1] == Logprob(0.2)
    assert lazy_logprob_dict[2] == Logprob(0.3)

    with pytest.raises(KeyError):
        lazy_logprob_dict[3]

    assert len(lazy_logprob_dict) == 3
    assert list(lazy_logprob_dict.keys()) == [0, 1, 2]
    assert list(lazy_logprob_dict.values()) == [
        Logprob(0.1),
        Logprob(0.2),
        Logprob(0.3),
    ]
    assert list(lazy_logprob_dict.items()) == [
        (0, Logprob(0.1)),
        (1, Logprob(0.2)),
        (2, Logprob(0.3)),
    ]
    assert lazy_logprob_dict.get(0) == Logprob(0.1)
    assert lazy_logprob_dict.get(3) is None
    assert lazy_logprob_dict.get(3, 0.4) == 0.4
>>>>>>> 7591b233


@pytest.mark.asyncio
async def test_mock_async_llm():
    mock_async_llm = MockAsyncLM.from_name("gpt2")
    logprobs1 = await mock_async_llm.next_token_logprobs([0])
    logprobs2 = mock_async_llm.next_token_logprobs_sync([0])
    assert torch.allclose(logprobs1, logprobs2)
    mock_async_llm.clear_cache()  # no-op


def test_load_model_by_name_mock():
    load_model_by_name("gpt2", backend="mock")


def test_load_model_by_name_error():
    with pytest.raises(ValueError):
        load_model_by_name("gpt2", backend="invalid")


@cuda_only
def test_generate_agreement(async_llm, transformer_llm):
    prompt = async_llm.tokenizer.encode("Hello, world!")
    max_tokens = 10
    temperature = 0.01
    seed = 42
    eos_token_ids = [0]

    generated_token_ids_vllm = asyncio.run(
        async_llm.sample(
            prompt_token_ids=prompt,
            max_tokens=max_tokens,
            eos_token_ids=eos_token_ids,
            temperature=temperature,
            seed=seed,
        )
    )
    generated_token_ids_hf = asyncio.run(
        transformer_llm.sample(
            prompt_token_ids=prompt,
            max_tokens=max_tokens,
            eos_token_ids=eos_token_ids,
            temperature=temperature,
            seed=seed,
        )
    )

    assert generated_token_ids_vllm == generated_token_ids_hf


@cuda_only
def test_batch_sample_agreement(async_llm, transformer_llm):
    prompts = [
        async_llm.tokenizer.encode("Hello, world!"),
        async_llm.tokenizer.encode("An apple a day keeps the"),
    ]
    max_tokens = 10
    eos_token_ids = []
    temperature = 0.01
    seed = 42

    generated_token_ids_vllm = asyncio.run(
        async_llm.batch_sample(
            prompt_token_ids_list=prompts,
            max_tokens=max_tokens,
            eos_token_ids=eos_token_ids,
            temperature=temperature,
            seed=seed,
        )
    )
    generated_token_ids_hf = asyncio.run(
        transformer_llm.batch_sample(
            prompt_token_ids_list=prompts,
            max_tokens=max_tokens,
            eos_token_ids=eos_token_ids,
            temperature=temperature,
            seed=seed,
        )
    )

    assert generated_token_ids_vllm == generated_token_ids_hf


@pytest.mark.skip("This fails.")
def test_concurrent_logprobs_and_sample(async_llm):
    prompt = async_llm.tokenizer.encode("Hello, world!")

    async def logprobs_task():
        return await async_llm.next_token_logprobs(prompt)

    async def sample_task():
        return await async_llm.sample(
            prompt, max_tokens=3, eos_token_ids=[], temperature=1.0
        )

    async def both_tasks():
        return await asyncio.gather(logprobs_task(), sample_task())

    asyncio.run(both_tasks())


@cuda_only
@pytest.mark.asyncio
async def test_other(async_llm):
    async_llm_with_cache = AsyncVirtualLM(
        async_llm.async_llm_engine,
        cache_size=2,
    )

    logprobs1 = await async_llm_with_cache.next_token_logprobs([0])
    logprobs2 = await async_llm_with_cache.next_token_logprobs([1])
    assert len(async_llm_with_cache.cache) == 2

    logprobs1_post = await async_llm_with_cache.next_token_logprobs([0])
    logprobs2_post = await async_llm_with_cache.next_token_logprobs([1])
    assert torch.allclose(logprobs1, logprobs1_post)
    assert torch.allclose(logprobs2, logprobs2_post)

    # Check that we can clear the cache
    async_llm_with_cache.clear_cache()
    assert len(async_llm_with_cache.cache) == 0

    del async_llm_with_cache<|MERGE_RESOLUTION|>--- conflicted
+++ resolved
@@ -4,6 +4,7 @@
 from conftest import cuda_only, ReferenceVirtualLM
 from arsenal.maths import compare
 from genlm.backend.llm import load_model_by_name, MockAsyncLM, AsyncVirtualLM
+from genlm.backend.llm.vllm import LazyLogprobDict
 
 # from hypothesis import given, strategies as st, settings
 
@@ -34,9 +35,6 @@
     return load_model_by_name(
         model_name, backend="hf", llm_opts={"hf_opts": {"torch_dtype": torch.float16}}
     )
-
-
-ERR_TOL = 1e-3
 
 
 @pytest.fixture(scope="module")
@@ -59,7 +57,7 @@
     for token_ids in token_ids_list:
         have = asyncio.run(async_llm.next_token_logprobs(token_ids)).cpu().numpy()
         want = asyncio.run(reference_llm.next_token_logprobs(token_ids))
-        assert compare(have, want).max_rel_err < ERR_TOL, token_ids
+        assert compare(have, want).max_rel_err < 1e-5, token_ids
 
 
 @cuda_only
@@ -67,7 +65,7 @@
     for token_ids in token_ids_list:
         have = async_llm.next_token_logprobs_sync(token_ids).cpu().numpy()
         want = asyncio.run(reference_llm.next_token_logprobs(token_ids))
-        assert compare(have, want).max_rel_err < ERR_TOL, token_ids
+        assert compare(have, want).max_rel_err < 1e-5, token_ids
 
 
 @cuda_only
@@ -79,7 +77,7 @@
     )
     wants = asyncio.run(reference_llm.batch_next_token_logprobs(token_ids_list))
     for i, (have, want) in enumerate(zip(haves, wants)):
-        assert compare(have, want).max_rel_err < ERR_TOL, token_ids_list[i]
+        assert compare(have, want).max_rel_err < 1e-5, token_ids_list[i]
 
 
 @cuda_only
@@ -91,7 +89,7 @@
     wants = asyncio.run(reference_llm.batch_next_token_logprobs(token_ids_list))
 
     for have, want in zip(haves, wants):
-        assert compare(have, want).max_rel_err < ERR_TOL, "Sync context"
+        assert compare(have, want).max_rel_err < 1e-5, "Sync context"
 
 
 @cuda_only
@@ -109,7 +107,7 @@
     haves = asyncio.run(async_context())
 
     for have, want in zip(haves, wants):
-        assert compare(have, want).max_rel_err < ERR_TOL, "Sync in async context"
+        assert compare(have, want).max_rel_err < 1e-5, "Sync in async context"
 
 
 @cuda_only
@@ -118,7 +116,7 @@
         have = transformer_llm.next_token_logprobs_uncached(token_ids).cpu().numpy()
         want = asyncio.run(async_llm.next_token_logprobs(token_ids)).cpu().numpy()
         comparison = compare(have, want)
-        assert comparison.max_rel_err < 0.04, [
+        assert comparison.max_rel_err < 0.03, [
             "max_rel_err",
             comparison.max_rel_err,
             token_ids,
@@ -152,37 +150,6 @@
         ]
 
 
-<<<<<<< HEAD
-@cuda_only
-@pytest.mark.asyncio
-async def test_other():
-    # Check that we warn when we set enable_chunked_prefill to True
-    with pytest.warns(UserWarning):
-        async_llm = AsyncVirtualLM.from_name(
-            "gpt2",
-            engine_opts={
-                "enable_chunked_prefill": True,
-                "gpu_memory_utilization": 0.2,
-                "dtype": "float16",
-            },
-            cache_size=2,
-        )
-
-    logprobs1 = await async_llm.next_token_logprobs([0])
-    logprobs2 = await async_llm.next_token_logprobs([1])
-    assert len(async_llm.cache) == 2
-
-    logprobs1_post = await async_llm.next_token_logprobs([0])
-    logprobs2_post = await async_llm.next_token_logprobs([1])
-    assert torch.allclose(logprobs1, logprobs1_post)
-    assert torch.allclose(logprobs2, logprobs2_post)
-
-    # Check that we can clear the cache
-    async_llm.clear_cache()
-    assert len(async_llm.cache) == 0
-
-    del async_llm
-=======
 def test_lazy_logprob_dict():
     try:
         from vllm.sequence import Logprob
@@ -217,7 +184,6 @@
     assert lazy_logprob_dict.get(0) == Logprob(0.1)
     assert lazy_logprob_dict.get(3) is None
     assert lazy_logprob_dict.get(3, 0.4) == 0.4
->>>>>>> 7591b233
 
 
 @pytest.mark.asyncio
