import torch
import pytest
import asyncio
from conftest import cuda_only, ReferenceVirtualLM
from arsenal.maths import compare
from genlm.backend.llm import load_model_by_name, MockAsyncLM, AsyncVirtualLM

# from hypothesis import given, strategies as st, settings


@pytest.fixture(scope="module")
def model_name():
    return "gpt2"


@pytest.fixture(scope="module")
def reference_llm(model_name):
    return ReferenceVirtualLM.from_name(
        model_name, llm_opts={"gpu_memory_utilization": 0.2, "dtype": "float16"}
    )


@pytest.fixture(scope="module")
def async_llm(model_name):
    return load_model_by_name(
        model_name,
        backend="vllm",
        llm_opts={"engine_opts": {"gpu_memory_utilization": 0.2, "dtype": "float16"}},
    )


@pytest.fixture(scope="module")
def transformer_llm(model_name):
    return load_model_by_name(
        model_name, backend="hf", llm_opts={"hf_opts": {"torch_dtype": torch.float16}}
    )


@pytest.fixture(scope="module")
def token_ids_list(async_llm):
    test_prompts = [
        "There might be something wrong",
        "It's probably this or that",
        "with the language model code",
        "It's probably this or that",
    ]
    tokenizer = async_llm.tokenizer
    token_ids_list = [tokenizer.encode(p) for p in test_prompts]
    return token_ids_list


@cuda_only
# @settings(deadline=None)
# @given(text=st.text(min_size=1, max_size=1000))
def test_next_token_logprobs(async_llm, reference_llm, token_ids_list):
    for token_ids in token_ids_list:
        have = asyncio.run(async_llm.next_token_logprobs(token_ids)).cpu().numpy()
        want = asyncio.run(reference_llm.next_token_logprobs(token_ids))
        assert compare(have, want).max_rel_err < 1e-5, token_ids


@cuda_only
def test_next_token_logprobs_sync(async_llm, reference_llm, token_ids_list):
    for token_ids in token_ids_list:
        have = async_llm.next_token_logprobs_sync(token_ids).cpu().numpy()
        want = asyncio.run(reference_llm.next_token_logprobs(token_ids))
        assert compare(have, want).max_rel_err < 1e-5, token_ids


@cuda_only
# @settings(deadline=None)
# @given(text_list=st.lists(st.text(min_size=1, max_size=1000), min_size=1, max_size=5))
def test_batch_next_token_logprobs(async_llm, reference_llm, token_ids_list):
    haves = (
        asyncio.run(async_llm.batch_next_token_logprobs(token_ids_list)).cpu().numpy()
    )
    wants = asyncio.run(reference_llm.batch_next_token_logprobs(token_ids_list))
    for i, (have, want) in enumerate(zip(haves, wants)):
        assert compare(have, want).max_rel_err < 1e-5, token_ids_list[i]


@cuda_only
# @settings(deadline=None)
# @given(text_list=st.lists(st.text(min_size=1, max_size=1000), min_size=1, max_size=5))
def test_batch_next_token_logprobs_sync(async_llm, reference_llm, token_ids_list):
    # Test 1: Regular sync context
    haves = async_llm.batch_next_token_logprobs_sync(token_ids_list).cpu().numpy()
    wants = asyncio.run(reference_llm.batch_next_token_logprobs(token_ids_list))

    for have, want in zip(haves, wants):
        assert compare(have, want).max_rel_err < 1e-5, "Sync context"


@cuda_only
# @settings(deadline=None)
# @given(text_list=st.lists(st.text(min_size=1, max_size=1000), min_size=1, max_size=5))
def test_batch_next_token_logprobs_sync_in_async(
    async_llm, reference_llm, token_ids_list
):
    # Test 2: Sync function inside async context
    async def async_context():
        have_async = async_llm.batch_next_token_logprobs_sync(token_ids_list)
        return have_async.cpu().numpy()

    wants = asyncio.run(reference_llm.batch_next_token_logprobs(token_ids_list))
    haves = asyncio.run(async_context())

    for have, want in zip(haves, wants):
        assert compare(have, want).max_rel_err < 1e-5, "Sync in async context"


@cuda_only
def test_next_token_logprobs_agreement(transformer_llm, async_llm, token_ids_list):
    for token_ids in token_ids_list:
        have = transformer_llm.next_token_logprobs_uncached(token_ids).cpu().numpy()
        want = asyncio.run(async_llm.next_token_logprobs(token_ids)).cpu().numpy()
        comparison = compare(have, want)
        assert comparison.max_rel_err < 0.03, [
            "max_rel_err",
            comparison.max_rel_err,
            token_ids,
        ]
        assert comparison.pearson > 0.99, ["corr", comparison.pearson, token_ids]


@cuda_only
def test_batch_next_token_logprobs_agreement(
    transformer_llm, async_llm, token_ids_list
):
    haves = (
        asyncio.run(transformer_llm.batch_next_token_logprobs(token_ids_list))
        .cpu()
        .numpy()
    )
    wants = (
        asyncio.run(async_llm.batch_next_token_logprobs(token_ids_list)).cpu().numpy()
    )
    for i, (have, want) in enumerate(zip(haves, wants)):
        comparison = compare(have, want)
        assert comparison.max_rel_err < 0.04, [
            "max_rel_err",
            comparison.max_rel_err,
            token_ids_list[i],
        ]
        assert comparison.pearson > 0.99, [
            "corr",
            comparison.pearson,
            token_ids_list[i],
        ]


def test_lazy_logprob_dict():
    try:
        from vllm.sequence import Logprob
    except ImportError:
        pytest.skip("vLLM is not installed")

    logprobs = torch.tensor(
        [0.1, 0.2, 0.3],
        dtype=torch.float16,
        device="cuda" if torch.cuda.is_available() else "cpu",
    )
    lazy_logprob_dict = LazyLogprobDict(logprobs)
    assert lazy_logprob_dict[0] == Logprob(0.1)
    assert lazy_logprob_dict[1] == Logprob(0.2)
    assert lazy_logprob_dict[2] == Logprob(0.3)

    with pytest.raises(KeyError):
        lazy_logprob_dict[3]

    assert len(lazy_logprob_dict) == 3
    assert list(lazy_logprob_dict.keys()) == [0, 1, 2]
    assert list(lazy_logprob_dict.values()) == [
        Logprob(0.1),
        Logprob(0.2),
        Logprob(0.3),
    ]
    assert list(lazy_logprob_dict.items()) == [
        (0, Logprob(0.1)),
        (1, Logprob(0.2)),
        (2, Logprob(0.3)),
    ]
    assert lazy_logprob_dict.get(0) == Logprob(0.1)
    assert lazy_logprob_dict.get(3) is None
    assert lazy_logprob_dict.get(3, 0.4) == 0.4


@pytest.mark.asyncio
async def test_mock_async_llm():
    mock_async_llm = MockAsyncLM.from_name("gpt2")
    logprobs1 = await mock_async_llm.next_token_logprobs([0])
    logprobs2 = mock_async_llm.next_token_logprobs_sync([0])
    assert torch.allclose(logprobs1, logprobs2)
    mock_async_llm.clear_cache()  # no-op


def test_load_model_by_name_mock():
    load_model_by_name("gpt2", backend="mock")


def test_load_model_by_name_error():
    with pytest.raises(ValueError):
        load_model_by_name("gpt2", backend="invalid")


@cuda_only
def test_generate_agreement(async_llm, transformer_llm):
    prompt = async_llm.tokenizer.encode("Hello, world!")
    max_tokens = 10
    temperature = 0.01
    seed = 42
<<<<<<< HEAD
    eos_token_ids = [0]
=======
    eos_token_ids = [407]
>>>>>>> 7c52d567

    generated_token_ids_vllm = asyncio.run(
        async_llm.sample(
            prompt_token_ids=prompt,
            max_tokens=max_tokens,
            eos_token_ids=eos_token_ids,
            temperature=temperature,
            seed=seed,
        )
    )
    generated_token_ids_hf = asyncio.run(
        transformer_llm.sample(
            prompt_token_ids=prompt,
            max_tokens=max_tokens,
            eos_token_ids=eos_token_ids,
            temperature=temperature,
            seed=seed,
        )
    )

    assert generated_token_ids_vllm == generated_token_ids_hf


@cuda_only
<<<<<<< HEAD
def test_batch_sample_agreement(async_llm, transformer_llm):
=======
def test_sample_seeded_vllm(async_llm):
    generated_token_ids = asyncio.run(
        async_llm.sample(
            prompt_token_ids=async_llm.tokenizer.encode("Hello,"),
            max_tokens=10,
            eos_token_ids=[611],
            temperature=0.01,
            seed=80808,
        )
    )
    assert (
        async_llm.tokenizer.decode(generated_token_ids)
        == " I'm sorry, but I'm not sure"
    )


@cuda_only
def test_batch_sample(async_llm):
>>>>>>> 7c52d567
    prompts = [
        async_llm.tokenizer.encode("Hello, world!"),
        async_llm.tokenizer.encode("An apple a day keeps the"),
    ]
<<<<<<< HEAD
    max_tokens = 10
    eos_token_ids = []
    temperature = 0.01
    seed = 42
=======
>>>>>>> 7c52d567

    generated_token_ids_vllm = asyncio.run(
        async_llm.batch_sample(
            prompt_token_ids_list=prompts,
<<<<<<< HEAD
            max_tokens=max_tokens,
            eos_token_ids=eos_token_ids,
            temperature=temperature,
            seed=seed,
        )
    )
    generated_token_ids_hf = asyncio.run(
        transformer_llm.batch_sample(
            prompt_token_ids_list=prompts,
            max_tokens=max_tokens,
            eos_token_ids=eos_token_ids,
            temperature=temperature,
            seed=seed,
        )
    )

    assert generated_token_ids_vllm == generated_token_ids_hf
=======
            max_tokens=10,
            eos_token_ids=[],
            temperature=0.01,
            seed=42,
        )
    )

    assert len(generated_token_ids_vllm) == len(prompts)
    assert len(generated_token_ids_vllm[0]) == 10
    assert len(generated_token_ids_vllm[1]) == 10
>>>>>>> 7c52d567


@pytest.mark.skip("This fails.")
def test_concurrent_logprobs_and_sample(async_llm):
    prompt = async_llm.tokenizer.encode("Hello, world!")

    async def logprobs_task():
        return await async_llm.next_token_logprobs(prompt)

    async def sample_task():
        return await async_llm.sample(
            prompt, max_tokens=3, eos_token_ids=[], temperature=1.0
        )

    async def both_tasks():
        return await asyncio.gather(logprobs_task(), sample_task())

    asyncio.run(both_tasks())


@cuda_only
@pytest.mark.asyncio
async def test_other(async_llm):
    async_llm_with_cache = AsyncVirtualLM(
        async_llm.async_llm_engine,
        cache_size=2,
    )

    logprobs1 = await async_llm_with_cache.next_token_logprobs([0])
    logprobs2 = await async_llm_with_cache.next_token_logprobs([1])
    assert len(async_llm_with_cache.cache) == 2

    logprobs1_post = await async_llm_with_cache.next_token_logprobs([0])
    logprobs2_post = await async_llm_with_cache.next_token_logprobs([1])
    assert torch.allclose(logprobs1, logprobs1_post)
    assert torch.allclose(logprobs2, logprobs2_post)

    # Check that we can clear the cache
    async_llm_with_cache.clear_cache()
    assert len(async_llm_with_cache.cache) == 0

    del async_llm_with_cache<|MERGE_RESOLUTION|>--- conflicted
+++ resolved
@@ -149,42 +149,6 @@
         ]
 
 
-def test_lazy_logprob_dict():
-    try:
-        from vllm.sequence import Logprob
-    except ImportError:
-        pytest.skip("vLLM is not installed")
-
-    logprobs = torch.tensor(
-        [0.1, 0.2, 0.3],
-        dtype=torch.float16,
-        device="cuda" if torch.cuda.is_available() else "cpu",
-    )
-    lazy_logprob_dict = LazyLogprobDict(logprobs)
-    assert lazy_logprob_dict[0] == Logprob(0.1)
-    assert lazy_logprob_dict[1] == Logprob(0.2)
-    assert lazy_logprob_dict[2] == Logprob(0.3)
-
-    with pytest.raises(KeyError):
-        lazy_logprob_dict[3]
-
-    assert len(lazy_logprob_dict) == 3
-    assert list(lazy_logprob_dict.keys()) == [0, 1, 2]
-    assert list(lazy_logprob_dict.values()) == [
-        Logprob(0.1),
-        Logprob(0.2),
-        Logprob(0.3),
-    ]
-    assert list(lazy_logprob_dict.items()) == [
-        (0, Logprob(0.1)),
-        (1, Logprob(0.2)),
-        (2, Logprob(0.3)),
-    ]
-    assert lazy_logprob_dict.get(0) == Logprob(0.1)
-    assert lazy_logprob_dict.get(3) is None
-    assert lazy_logprob_dict.get(3, 0.4) == 0.4
-
-
 @pytest.mark.asyncio
 async def test_mock_async_llm():
     mock_async_llm = MockAsyncLM.from_name("gpt2")
@@ -209,11 +173,7 @@
     max_tokens = 10
     temperature = 0.01
     seed = 42
-<<<<<<< HEAD
-    eos_token_ids = [0]
-=======
     eos_token_ids = [407]
->>>>>>> 7c52d567
 
     generated_token_ids_vllm = asyncio.run(
         async_llm.sample(
@@ -238,9 +198,6 @@
 
 
 @cuda_only
-<<<<<<< HEAD
-def test_batch_sample_agreement(async_llm, transformer_llm):
-=======
 def test_sample_seeded_vllm(async_llm):
     generated_token_ids = asyncio.run(
         async_llm.sample(
@@ -259,41 +216,14 @@
 
 @cuda_only
 def test_batch_sample(async_llm):
->>>>>>> 7c52d567
     prompts = [
         async_llm.tokenizer.encode("Hello, world!"),
         async_llm.tokenizer.encode("An apple a day keeps the"),
     ]
-<<<<<<< HEAD
-    max_tokens = 10
-    eos_token_ids = []
-    temperature = 0.01
-    seed = 42
-=======
->>>>>>> 7c52d567
 
     generated_token_ids_vllm = asyncio.run(
         async_llm.batch_sample(
             prompt_token_ids_list=prompts,
-<<<<<<< HEAD
-            max_tokens=max_tokens,
-            eos_token_ids=eos_token_ids,
-            temperature=temperature,
-            seed=seed,
-        )
-    )
-    generated_token_ids_hf = asyncio.run(
-        transformer_llm.batch_sample(
-            prompt_token_ids_list=prompts,
-            max_tokens=max_tokens,
-            eos_token_ids=eos_token_ids,
-            temperature=temperature,
-            seed=seed,
-        )
-    )
-
-    assert generated_token_ids_vllm == generated_token_ids_hf
-=======
             max_tokens=10,
             eos_token_ids=[],
             temperature=0.01,
@@ -304,7 +234,6 @@
     assert len(generated_token_ids_vllm) == len(prompts)
     assert len(generated_token_ids_vllm[0]) == 10
     assert len(generated_token_ids_vllm[1]) == 10
->>>>>>> 7c52d567
 
 
 @pytest.mark.skip("This fails.")
