import pytest
import asyncio
import torch
from conftest import cuda_only
from arsenal.maths import compare
from genlm.backend.llm import load_model_by_name, AsyncTransformer
from unittest.mock import patch


@pytest.fixture(scope="module")
def model_name():
    return "gpt2"


@pytest.fixture(scope="module")
def async_llm(model_name):
    return load_model_by_name(model_name, backend="hf")


@pytest.fixture(scope="module")
def token_ids_list(async_llm):
    test_prompts = [
        "There might be something wrong",
        "with the language model code",
        "It's probably this or that",
        "with the language model code",  # Check duplicate query logic
    ]
    return [async_llm.tokenizer.encode(p) for p in test_prompts]


def test_async_batching(async_llm, token_ids_list):
    haves = (
        asyncio.run(async_llm.batch_next_token_logprobs(token_ids_list)).cpu().numpy()
    )
    wants = [
        async_llm.next_token_logprobs_sync(token_ids).cpu().numpy()
        for token_ids in token_ids_list
    ]

    for i, (have, want) in enumerate(zip(haves, wants)):
        max_rel_err = compare(have, want).max_rel_err
        assert max_rel_err == 0, [max_rel_err, token_ids_list[i]]


def test_batch_next_token_logprobs_sync(async_llm, token_ids_list):
    haves = async_llm.batch_next_token_logprobs_sync(token_ids_list).cpu().numpy()
    wants = [
        async_llm.next_token_logprobs_sync(token_ids).cpu().numpy()
        for token_ids in token_ids_list
    ]

    for i, (have, want) in enumerate(zip(haves, wants)):
        max_rel_err = compare(have, want).max_rel_err
        assert max_rel_err == 0, [max_rel_err, token_ids_list[i]]


def test_caching(async_llm):
    async_llm.clear_cache()

    preprompt = async_llm.tokenizer.encode("There might be something wrong")
    prompt = preprompt + async_llm.tokenizer.encode(
        " with the caching logic", add_special_tokens=False
    )

    # Cache preprompt
    have = asyncio.run(async_llm.next_token_logprobs(preprompt)).cpu().numpy()
    want = async_llm.next_token_logprobs_uncached(preprompt).cpu().numpy()

    max_rel_err = compare(have, want).max_rel_err
    assert max_rel_err == 0, max_rel_err  # Sanity check

    curr = async_llm.cache
    for token_id in preprompt:
        assert curr.has_token(token_id), token_id
        curr = curr.get_token(token_id)

    have = asyncio.run(async_llm.next_token_logprobs(prompt)).cpu().numpy()
    want = async_llm.next_token_logprobs_uncached(prompt).cpu().numpy()

    max_rel_err = compare(have, want).max_rel_err
    assert max_rel_err == 0, max_rel_err


def test_empty_input(async_llm):
    # Test that empty input raises ValueError
    with pytest.raises(ValueError):
        asyncio.run(async_llm.next_token_logprobs([]))

    with pytest.raises(ValueError):
        async_llm.next_token_logprobs_sync([])

    with pytest.raises(ValueError):
        async_llm.next_token_logprobs_uncached([])


def test_cache_operations(async_llm):
    # Test cache clearing operations
    async_llm.clear_cache()
    async_llm.clear_kv_cache()

    # Cache some data
    test_prompt = async_llm.tokenizer.encode("Test prompt")
    asyncio.run(async_llm.next_token_logprobs(test_prompt))

    # Clear cache and verify it's empty
    async_llm.clear_cache()
    node, next_token_index, past, base = async_llm.walk_cache(test_prompt)
    assert next_token_index == 0  # Should not match any tokens
    assert past is None
    assert base == 0

    repr(async_llm.cache)


@pytest.mark.asyncio
async def test_reset_async_queries(async_llm):
    # Add some queries
    test_prompt = async_llm.tokenizer.encode("Test prompt")
    future = asyncio.Future()
    async_llm.add_query(test_prompt, future, None)

    # Reset queries
    async_llm.reset_async_queries()
    assert len(async_llm.queries) == 0


def test_cache_kv(async_llm):
    async_llm.clear_cache()

    # Test explicit KV caching
    test_prompt = async_llm.tokenizer.encode("Test KV caching")
    async_llm.cache_kv(test_prompt)

    # Verify the cache contains the KV pairs
    node, next_token_index, past, base = async_llm.walk_cache(test_prompt)

    assert next_token_index == len(test_prompt)
    assert node.past_key_values is not None

    async_llm.clear_kv_cache()


def test_walk_cache_with_past(async_llm):
    async_llm.clear_cache()

    base_prompt = async_llm.tokenizer.encode("This is a test of")
    extended_prompt = base_prompt + async_llm.tokenizer.encode(
        " caching", add_special_tokens=False
    )

    logprobs_before = asyncio.run(async_llm.next_token_logprobs(extended_prompt))
    assert logprobs_before is not None

    async_llm.cache_kv(base_prompt)
    node, next_token_index, past, base = async_llm.walk_cache(extended_prompt)
    assert past is not None
    assert base == len(base_prompt)
    assert next_token_index == len(base_prompt)

    logprobs_after = asyncio.run(async_llm.next_token_logprobs(extended_prompt))
    assert logprobs_after is not None

    assert torch.allclose(logprobs_before, logprobs_after, atol=1e-3, rtol=1e-3)


def test_next_token_logprobs_with_kv_cache(async_llm):
    async_llm.clear_cache()

    test_prompt = async_llm.tokenizer.encode("Test with past KV")

    logprobs_before = asyncio.run(async_llm.next_token_logprobs(test_prompt))
    assert logprobs_before is not None

    async_llm.cache_kv(test_prompt)

    logprobs_after = asyncio.run(async_llm.next_token_logprobs(test_prompt))
    assert logprobs_after is not None

    assert torch.allclose(logprobs_before, logprobs_after)


def test_next_token_logprobs_sync(async_llm):
    async_llm.clear_cache()

    test_prompt = async_llm.tokenizer.encode("Test sync")
    have = async_llm.next_token_logprobs_sync(test_prompt)
    want = asyncio.run(async_llm.next_token_logprobs(test_prompt))

    assert torch.allclose(have, want)


@pytest.mark.asyncio
async def test_batch_timeout(async_llm):
    # Test that queries are processed after timeout
    async_llm.clear_cache()

    test_prompt = async_llm.tokenizer.encode("Test timeout")
    future = asyncio.get_running_loop().create_future()
    async_llm.add_query(test_prompt, future, None)

    # Wait slightly longer than timeout
    await asyncio.sleep(async_llm.timeout * 1.5)

    # Future should be completed
    assert future.done()


@pytest.mark.asyncio
async def test_full_batch_size(async_llm):
    async_llm.clear_cache()

    try:
        old_batch_size = async_llm.batch_size
        old_timeout = async_llm.timeout
        async_llm.batch_size = 2
        async_llm.timeout = 10

        await asyncio.gather(
            async_llm.next_token_logprobs([0]), async_llm.next_token_logprobs([1])
        )
    finally:
        async_llm.batch_size = old_batch_size
        async_llm.timeout = old_timeout


@cuda_only
def test_from_name_with_options(model_name):
    # Test model creation with various options
    bitsandbytes_opts = {"load_in_4bit": True}
    hf_opts = {
        "device_map": "auto",
        "torch_dtype": torch.float16,
    }

    model = AsyncTransformer.from_name(
        model_name,
        bitsandbytes_opts=bitsandbytes_opts,
        hf_opts=hf_opts,
        batch_size=10,
        timeout=0.01,
    )

    assert model.batch_size == 10
    assert model.timeout == 0.01


def test_batch_evaluate_empty_queries(async_llm):
    # Test batch evaluation with empty query list
    async_llm.queries = []
    async_llm.batch_evaluate_queries()
    assert len(async_llm.queries) == 0


def test_load_model_by_name_no_backend():
    with patch("torch.cuda.is_available", return_value=False):
        load_model_by_name("gpt2")


def test_sample_seeded(async_llm):
    generated_token_ids = asyncio.run(
        async_llm.sample(
            prompt_token_ids=async_llm.tokenizer.encode("An apple a day keeps the"),
            max_tokens=10,
            eos_token_ids=[11],
            temperature=0.5,
            seed=80808,
        )
    )

<<<<<<< HEAD
    assert async_llm.tokenizer.decode(generated_token_ids) == " sun at bay,"
=======
    assert async_llm.tokenizer.decode(generated_token_ids) == " sun at bay"
>>>>>>> 7c52d567


def test_batch_sample(async_llm):
    prompts = [
        "An apple a day keeps the",
        "The quick brown fox",
        "Jumping jacks",
    ]
    max_tokens = 5
    eos_token_ids = []
    temperature = 0.5

    prompt_token_ids = [async_llm.tokenizer.encode(p) for p in prompts]
    generated_token_ids = asyncio.run(
        async_llm.batch_sample(
            prompt_token_ids_list=prompt_token_ids,
            max_tokens=max_tokens,
            eos_token_ids=eos_token_ids,
            temperature=temperature,
        )
    )
    assert len(generated_token_ids) == len(prompts)
    assert all(len(ids) == max_tokens for ids in generated_token_ids)<|MERGE_RESOLUTION|>--- conflicted
+++ resolved
@@ -267,11 +267,7 @@
         )
     )
 
-<<<<<<< HEAD
-    assert async_llm.tokenizer.decode(generated_token_ids) == " sun at bay,"
-=======
     assert async_llm.tokenizer.decode(generated_token_ids) == " sun at bay"
->>>>>>> 7c52d567
 
 
 def test_batch_sample(async_llm):
